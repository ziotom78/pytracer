# Pytracer

This is a simple raytracer written in Python. It is meant to be used as a reference for the course *Numerical techniques for photorealistic image generation* (AY2020-2021).

## Installation

You need Python 3.8 or higher. To install the dependencies, run the following commands (possibly within a virtual environment):

    pip install -r requirements.txt

To check that the code works as expected, you can run the suite of tests using the following command:

    pytest

<<<<<<< HEAD
## Examples

Check the folder [`examples`](https://github.com/ziotom78/pytracer/tree/master/examples) for examples of scene files. You can render these files using the command

    ./main.py render FILENAME

## History

See the file [CHANGELOG.md](https://github.com/ziotom78/pytracer/blob/master/CHANGELOG.md).
=======
## Usage

The program is run through the script `main.py`. You can create an image with the following command:

    ./main.py render examples/demo.txt

Beware that it will take a very long time to produce the image!

To get command-line help, run

    ./main.py --help


## Scene files

Describe here the syntax used in the files. See [`examples/demo.txt`](./examples/demo.txt) for an example.

>>>>>>> 8ab16025

## License

The code is released under a MIT license. See the file [LICENSE.md](./LICENSE.md)<|MERGE_RESOLUTION|>--- conflicted
+++ resolved
@@ -12,17 +12,7 @@
 
     pytest
 
-<<<<<<< HEAD
-## Examples
 
-Check the folder [`examples`](https://github.com/ziotom78/pytracer/tree/master/examples) for examples of scene files. You can render these files using the command
-
-    ./main.py render FILENAME
-
-## History
-
-See the file [CHANGELOG.md](https://github.com/ziotom78/pytracer/blob/master/CHANGELOG.md).
-=======
 ## Usage
 
 The program is run through the script `main.py`. You can create an image with the following command:
@@ -40,7 +30,11 @@
 
 Describe here the syntax used in the files. See [`examples/demo.txt`](./examples/demo.txt) for an example.
 
->>>>>>> 8ab16025
+
+## History
+
+See the file [CHANGELOG.md](https://github.com/ziotom78/pytracer/blob/master/CHANGELOG.md).
+
 
 ## License
 
